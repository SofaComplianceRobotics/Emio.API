--- conflicted
+++ resolved
@@ -287,29 +287,6 @@
             list: A list of the serial numbers as string.
         """
         return listCameras()
-    
-    @staticmethod
-    def camera_to_emio(position: list) -> list:
-        """
-        Convert the real world position into the simulation pose of emio
-
-        Args:
-            position: list[float]: The position in camera frame
-
-        Returns:
-            list[float]: The position in the simulation frame 
-        """
-        # Convert the position from our frame to the simulation's frame
-        x= -position[1]*10+48.743
-        z= -position[0]*10+76.842
-        y= position[2]*10-296
-        qx=0
-        qy=0
-        qz=0
-        qw=0
-        pose=[x, y, z, qx, qy, qz, qw]
-
-        return pose
     
 
     def open(self, camera_serial: str=None) -> bool:
@@ -352,38 +329,17 @@
         
     def calibrate(self):
         """
-<<<<<<< HEAD
-        Calibrate the camera.
-
-        """
-        self._camera.calibrate()
-=======
         Calibrate the camera. You need to set up Emio in the calibration configuration before calling this method.
         See the [Emio documentation](https://docs-support.compliance-robotics.com/docs/next/Users/Emio/getting-started-with-emio/).
         """
         if self._camera is not None:
             self._camera.calibrate()
->>>>>>> d3c7729d
 
 
     def update(self):
         """
             Update the camera frames and tracking elements (markers and point cloud)
         """
-<<<<<<< HEAD
-        self._camera.update()
-        with self._lock:
-            self._hsv_frame = self._camera.hsvFrame
-            self._mask_frame = self._camera.maskFrame
-            if self._tracking:
-                self._trackers_pos = []
-                for p_camera in self._camera.trackers_pos:
-                    p_emio = EmioCamera.camera_to_emio(p_camera)
-                    self._trackers_pos.append(p_emio[0:3])
-                logger.debug(f"Trackers positions in camera frame: {self._camera.trackers_pos}, converted to Emio frame: {self._trackers_pos}")
-            if self._compute_point_cloud:
-                    self._point_cloud = self._camera.point_cloud
-=======
         if self._camera is not None:
             self._camera.update()
             with self._lock:
@@ -397,7 +353,6 @@
                     logger.debug(f"Trackers positions in camera frame: {self._camera.trackers_pos}, converted to Emio frame: {self._trackers_pos}")
                 if self._compute_point_cloud:
                         self._point_cloud = self._camera.point_cloud
->>>>>>> d3c7729d
         
     def close(self):
         """
