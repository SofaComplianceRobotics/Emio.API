import os
import json
from time import sleep
import time
import tkinter as tk
from tkinter import ttk
from enum import Enum

import numpy as np
import cv2 as cv
import pyrealsense2 as rs

from ._camerafeedwindow import CameraFeedWindow
<<<<<<< HEAD
from ._positionestimation import PositionEstimation

FORMAT = "[%(levelname)s]\t[%(filename)s:%(lineno)s - %(funcName)s() ] %(message)s"
logging.basicConfig(format=FORMAT, level=logging.INFO)
logger = logging.getLogger(__name__)
=======
from ._positionestimation import PositionEstimation, image_pixel_to_mm
from emioapi._logging_config import logger
>>>>>>> d3c7729d

CONFIG_FILENAME = os.path.dirname(__file__) + '/cameraparameter.json'
DEFAULT_CAMERA_PARAMS = {"hue_h": 90, "hue_l": 36, "sat_h": 255, "sat_l": 138, "value_h": 255, "value_l": 35, "erosion_size": 0, "area": 100}

class CalibrationStatusEnum(Enum):
    NOT_CALIBRATED = 0,
    CALIBRATING = 1,
    CALIBRATED = 2


def compute_contour_center(contour):
    M = cv.moments(contour)
    cX = 0
    cY = 0
    if M['m00'] != 0:
        cX = int(M["m10"] / M["m00"])
        cY = int(M["m01"] / M["m00"])
    return cX, cY


def listCameras() -> list:
    context = rs.context()
    return [d.get_info(rs.camera_info.serial_number) for d in context.devices]


class DepthCamera:

    height = 480
    width = 640
    device = None
    pipeline_profile = None
    pipeline_wrapper = None
    config = None
    pipeline = None
    point_cloud = None
    intr = None
    profile = None
    initialized = False
    pc = None
    compute_point_cloud = False
<<<<<<< HEAD
    position_estimator = None
=======
    position_estimator: PositionEstimation = None
>>>>>>> d3c7729d
    parameter = {}
    tracking = True
    trackers_pos = []
    maskWindow = None
    hsvWindow = None
    rootWindow = None
    hsvFrame = None
    maskFrame = None
    calibration_status = CalibrationStatusEnum.NOT_CALIBRATED

    @property
    def camera_serial(self) -> str:
        """
        Returns the serial of the camera as str
        
        """
        return self.device.get_info(rs.camera_info.serial_number)


    def __init__(self, camera_serial: str=None, parameter: dict=None, compute_point_cloud: bool=False, show_video_feed: bool=False, tracking: bool=True) -> None:
        """
        Initialize the camera and the parameters.

        Args:
            parameter : dict
                The parameters for the camera. If None, the default parameters will be used.
            comp_point_cloud : bool
                If True, the point cloud will be computed.
            show_video_feed : bool
                If True, the video feed will be shown.
            track: bool
                If True, the tracking will be enabled.
        """
        self.tracking = tracking
        self.show_video_feed = show_video_feed
        self.compute_point_cloud = compute_point_cloud


        self.initialized = True
        self.init_realsense(camera_serial)

        if not self.initialized:
            return

        self.pc = rs.pointcloud()

        

        self.trackers_pos = []

        if parameter:
            self.parameter = parameter
        else:
            try:
                with open(CONFIG_FILENAME, 'r') as fp:
                    json_parameters = json.load(fp)
                    self.parameter.update(json_parameters)
                    logger.info(f'Config file {CONFIG_FILENAME} found. Using parameters {self.parameter}')

            except FileNotFoundError:
                logger.warning('Config file {CONFIG_FILENAME} not found. Using default parameters {DEFAULT_CAMERA_PARAMS}')
                self.parameter.update(DEFAULT_CAMERA_PARAMS)
        
        default_param = self.parameter.copy()

        # Initialize the position estimation by reading the calibration file
        self.position_estimator = PositionEstimation(self.intr)
        self.position_estimator.intr= self.intr
        _, color_image, depth_image, _ = self.get_frame()
<<<<<<< HEAD
        self.position_estimator.init_position_estimation(color_image, depth_image, False)

        if not self.position_estimator.initialized:
            logger.error('Position estimation initialization failed. Using default parameters.')
            raise Exception('Position estimation initialization failed. Please check the camera calibration.')
        
        self.initialized = True
=======
        self.position_estimator.compute_camera_to_simulation_transform()
>>>>>>> d3c7729d

        if not self.position_estimator.initialized:
            logger.error('Position estimation initialization failed. Using default parameters.')
            raise Exception('Position estimation initialization failed. Please check the camera calibration.')
        
        self.initialized = True

        if self.show_video_feed:        
            self.createFeedWindows()


        self.update() # to get a first frame and trackers


    def createFeedWindows(self):
        self.rootWindow = tk.Tk()
        self.rootWindow.resizable(False, False)
        # self.rootWindow.tk.call("source", os.path.abspath("../../parts\controllers/azure_ttk_theme/azure.tcl")) # https://github.com/rdbende/Azure-ttk-theme
        # self.rootWindow.tk.call("set_theme", "light")

        self.rootWindow.title("Camera Feed Manager")
        ttk.Button(self.rootWindow, text="Close Windows", command=self.quit).pack(side=tk.BOTTOM, padx=5, pady=5)
        ttk.Button(self.rootWindow, text="Save", command=lambda: json.dump(self.parameter, open(CONFIG_FILENAME, 'w'))).pack(side=tk.BOTTOM, padx=5, pady=5)	
        ttk.Button(self.rootWindow, text="Mask Window", command=self.createMaskWindow).pack(side=tk.BOTTOM, padx=5, pady=5)
        ttk.Button(self.rootWindow, text="HSV Window", command=self.createHSVWindow).pack(side=tk.BOTTOM, padx=5, pady=5)

        self.createMaskWindow()
        self.createHSVWindow()

        self.rootWindow.protocol("WM_DELETE_WINDOW", self.quit)
        self.rootWindow.update_idletasks()

    def createMaskWindow(self):
        if self.maskWindow is None or not self.maskWindow.running:
            self.maskWindow = CameraFeedWindow(rootWindow=self.rootWindow, trackbarParams=self.parameter, name='Mask')

    def createHSVWindow(self):
        if self.hsvWindow is None or not self.hsvWindow.running:
            self.hsvWindow = CameraFeedWindow(rootWindow=self.rootWindow, name='HSV')
    
    def quit(self):
        self.maskWindow.closed()
        self.hsvWindow.closed()
        self.rootWindow.destroy()
        self.show_video_feed = False
        self.rootWindow = None

    def init_realsense(self, camera_serial: str=None):
        # Configure depth and color streams
        self.pipeline = rs.pipeline()
        self.config = rs.config()

        if  camera_serial is not None:
            self.config.enable_device(camera_serial)

        # Get device product line for setting a supporting resolution
        self.pipeline_wrapper = rs.pipeline_wrapper(self.pipeline)
        try:
            self.pipeline_profile = self.config.resolve(self.pipeline_wrapper)
        except Exception as err:
            self.initialized = False
            raise Exception('DepthCamera', str(err))

        self.device = self.pipeline_profile.get_device()

        self.config.enable_stream(rs.stream.depth, self.width, self.height, rs.format.z16, 30)
        self.config.enable_stream(rs.stream.color, self.width, self.height, rs.format.bgr8, 30)

        depth_sensor = self.device.first_depth_sensor()
        depth_sensor.set_option(rs.option.depth_units, 0.001)

        cfg = self.pipeline.start(self.config)

        self.profile = cfg.get_stream(rs.stream.depth)
        self.intr = self.profile.as_video_stream_profile().get_intrinsics()


    def calibrate(self):
        starttime = time.time()
<<<<<<< HEAD
        calibrated = False
=======
        first = False
        success = False
        self.calibration_status = CalibrationStatusEnum.CALIBRATING
>>>>>>> d3c7729d

        # Create the windows to display the binrary mask and the HSV frame
        calibration_window = CameraFeedWindow(rootWindow=self.rootWindow, name='Calibration')

<<<<<<< HEAD
        while not calibrated and time.time() - starttime < 300:
            self.position_estimator.intr= self.intr
            _, color_image, depth_image, _ = self.get_frame()
            calibrated = self.position_estimator.calibrate(color_image, depth_image, calibration_window)
            self.rootWindow.update()

        # Close the calibration window
        calibration_window.closed()

=======
        while self.position_estimator.count_calibration_frames < 200 and time.time() - starttime < 300: # self.position_estimator.count_calibration_frames < 100 and
            self.position_estimator.intr= self.intr
            _, color_image, depth_image, _ = self.get_frame()
            success = self.position_estimator.calibrate(color_image, depth_image, first, calibration_window)
            first = success if not first else first
            self.rootWindow.update()

        if success:
            self.position_estimator.compute_camera_to_simulation_transform()

        # Close the calibration window
        calibration_window.closed()

        self.calibration_status = CalibrationStatusEnum.CALIBRATED if success else CalibrationStatusEnum.NOT_CALIBRATED
        return success

>>>>>>> d3c7729d

    def get_frame(self):
        # Wait for a coherent pair of frames: depth and color

        frames = self.pipeline.wait_for_frames()

        depth_frame = frames.get_depth_frame()
        color_frame = frames.get_color_frame()

        if not depth_frame or not color_frame:
            return False, color_frame, depth_frame

        # Convert images to numpy arrays
        depth_image = np.asanyarray(depth_frame.get_data())
        color_image = np.asanyarray(color_frame.get_data())
        return True, color_image, depth_image, depth_frame
    

    def update(self):
        ret, frame, depth_image, depth_frame = self.get_frame()

        if ret is False:
            return
        # if frame is read correctly ret is True

        self.hsvFrame = cv.cvtColor(frame, cv.COLOR_BGR2HSV)

        # color definition
        red_lower = np.array(
            [self.parameter['hue_l'], self.parameter['sat_l'], self.parameter['value_l']])
        red_upper = np.array(
            [self.parameter['hue_h'], self.parameter['sat_h'], self.parameter['value_h']])

        # red color mask (sort of thresholding, actually segmentation)
        mask = cv.inRange(self.hsvFrame, red_lower, red_upper)
        mask2 = cv.inRange(depth_image, 2, 430)

        mask = cv.bitwise_and(mask, mask2, mask=mask)

        erosion_shape = cv.MORPH_RECT
        erosion_size = self.parameter['erosion_size']
        element = cv.getStructuringElement(erosion_shape, (2 * erosion_size + 1, 2 * erosion_size + 1),
                                           (erosion_size, erosion_size))

        mask = cv.erode(mask, element, iterations=3)
        mask = cv.dilate(mask, element, iterations=3)

        self.maskFrame = cv.bitwise_and(frame, frame, mask=mask)

        if self.tracking:
            contours, _ = cv.findContours(
                mask, cv.RETR_EXTERNAL, cv.CHAIN_APPROX_SIMPLE)
            if len(contours) != 0:
                areas = [cv.contourArea(cnt) for cnt in contours]

                self.trackers_pos = []
                for i, a in enumerate(areas):
                    if a > self.parameter['area']:
<<<<<<< HEAD
                        x, y = compute_cdg(contours[i])
                        if self.position_estimator is not None:
                            marker_mask = np.zeros_like(mask)
                            cv.drawContours(marker_mask, [contours[i]], -1, color=255, thickness=-1)
                            depth=self.position_estimator.get_depth(marker_mask, depth_image)
                            self.trackers_pos.append(self.position_estimator.image_to_3D( x, y, depth))
                        else:
                            self.trackers_pos.append(convert_depth_pixel_to_metric_coordinate(depth_image[y, x], x, y, self.intr))
=======
                        x, y = compute_contour_center(contours[i])
                        marker_mask = np.zeros_like(mask)
                        worldx, worldy, worldz = self.position_estimator.camera_image_to_simulation(x, y, depth_image[y, x])
                        self.trackers_pos.append([worldx, worldy, worldz])
                        cv.drawContours(marker_mask, [contours[i]], -1, color=255, thickness=-1)
                        cv.circle(self.hsvFrame, (x, y), 2, color=255, thickness=-1)
                        cv.putText(self.hsvFrame, f"{i} ({x}, {y}, {depth_image[y, x]})", (x, y), 
                            cv.FONT_HERSHEY_SIMPLEX, 0.4, (255, 255, 255), 1)
                        cv.putText(self.hsvFrame, f"{i} ({worldx:.2f}, {worldy:.2f}, {worldz:.2f})", (x, y + 15), 
                            cv.FONT_HERSHEY_SIMPLEX, 0.4, (255, 255, 255), 1)
>>>>>>> d3c7729d
                        
                        if self.show_video_feed:
                            cv.drawContours(self.hsvFrame, contours[i], -1, (255, 255, 0), 3)                

        if self.compute_point_cloud:
            points = self.pc.calculate(depth_frame)
            v = points.get_vertices()
            self.point_cloud = np.asanyarray(v).view(np.float32).reshape(-1, 3)  # xyz

        if self.show_video_feed:
            if self.rootWindow is None:
                self.createFeedWindows()

            if self.maskWindow.running:
                self.maskWindow.set_frame(self.maskFrame)
            # image = ImageTk.PhotoImage(image=Image.fromarray(cv.cvtColor(hsv, cv.COLOR_BGR2RGB)))

            if self.hsvWindow.running:
                self.hsvWindow.set_frame(self.hsvFrame)

            self.rootWindow.update()


    def close(self):
        if self.pipeline:
            self.pipeline.stop()
        if self.rootWindow:
            self.rootWindow.destroy()
        self.initialized = False


    def run_loop(self):
        while True:
            if self.rootWindow is None or not self.rootWindow.winfo_exists():
                break
            if self.show_video_feed:
                self.rootWindow.update()
            self.update()

        self.close()<|MERGE_RESOLUTION|>--- conflicted
+++ resolved
@@ -11,16 +11,8 @@
 import pyrealsense2 as rs
 
 from ._camerafeedwindow import CameraFeedWindow
-<<<<<<< HEAD
-from ._positionestimation import PositionEstimation
-
-FORMAT = "[%(levelname)s]\t[%(filename)s:%(lineno)s - %(funcName)s() ] %(message)s"
-logging.basicConfig(format=FORMAT, level=logging.INFO)
-logger = logging.getLogger(__name__)
-=======
 from ._positionestimation import PositionEstimation, image_pixel_to_mm
 from emioapi._logging_config import logger
->>>>>>> d3c7729d
 
 CONFIG_FILENAME = os.path.dirname(__file__) + '/cameraparameter.json'
 DEFAULT_CAMERA_PARAMS = {"hue_h": 90, "hue_l": 36, "sat_h": 255, "sat_l": 138, "value_h": 255, "value_l": 35, "erosion_size": 0, "area": 100}
@@ -61,11 +53,7 @@
     initialized = False
     pc = None
     compute_point_cloud = False
-<<<<<<< HEAD
-    position_estimator = None
-=======
     position_estimator: PositionEstimation = None
->>>>>>> d3c7729d
     parameter = {}
     tracking = True
     trackers_pos = []
@@ -135,17 +123,7 @@
         self.position_estimator = PositionEstimation(self.intr)
         self.position_estimator.intr= self.intr
         _, color_image, depth_image, _ = self.get_frame()
-<<<<<<< HEAD
-        self.position_estimator.init_position_estimation(color_image, depth_image, False)
-
-        if not self.position_estimator.initialized:
-            logger.error('Position estimation initialization failed. Using default parameters.')
-            raise Exception('Position estimation initialization failed. Please check the camera calibration.')
-        
-        self.initialized = True
-=======
         self.position_estimator.compute_camera_to_simulation_transform()
->>>>>>> d3c7729d
 
         if not self.position_estimator.initialized:
             logger.error('Position estimation initialization failed. Using default parameters.')
@@ -225,28 +203,13 @@
 
     def calibrate(self):
         starttime = time.time()
-<<<<<<< HEAD
-        calibrated = False
-=======
         first = False
         success = False
         self.calibration_status = CalibrationStatusEnum.CALIBRATING
->>>>>>> d3c7729d
 
         # Create the windows to display the binrary mask and the HSV frame
         calibration_window = CameraFeedWindow(rootWindow=self.rootWindow, name='Calibration')
 
-<<<<<<< HEAD
-        while not calibrated and time.time() - starttime < 300:
-            self.position_estimator.intr= self.intr
-            _, color_image, depth_image, _ = self.get_frame()
-            calibrated = self.position_estimator.calibrate(color_image, depth_image, calibration_window)
-            self.rootWindow.update()
-
-        # Close the calibration window
-        calibration_window.closed()
-
-=======
         while self.position_estimator.count_calibration_frames < 200 and time.time() - starttime < 300: # self.position_estimator.count_calibration_frames < 100 and
             self.position_estimator.intr= self.intr
             _, color_image, depth_image, _ = self.get_frame()
@@ -263,7 +226,6 @@
         self.calibration_status = CalibrationStatusEnum.CALIBRATED if success else CalibrationStatusEnum.NOT_CALIBRATED
         return success
 
->>>>>>> d3c7729d
 
     def get_frame(self):
         # Wait for a coherent pair of frames: depth and color
@@ -322,16 +284,6 @@
                 self.trackers_pos = []
                 for i, a in enumerate(areas):
                     if a > self.parameter['area']:
-<<<<<<< HEAD
-                        x, y = compute_cdg(contours[i])
-                        if self.position_estimator is not None:
-                            marker_mask = np.zeros_like(mask)
-                            cv.drawContours(marker_mask, [contours[i]], -1, color=255, thickness=-1)
-                            depth=self.position_estimator.get_depth(marker_mask, depth_image)
-                            self.trackers_pos.append(self.position_estimator.image_to_3D( x, y, depth))
-                        else:
-                            self.trackers_pos.append(convert_depth_pixel_to_metric_coordinate(depth_image[y, x], x, y, self.intr))
-=======
                         x, y = compute_contour_center(contours[i])
                         marker_mask = np.zeros_like(mask)
                         worldx, worldy, worldz = self.position_estimator.camera_image_to_simulation(x, y, depth_image[y, x])
@@ -342,7 +294,6 @@
                             cv.FONT_HERSHEY_SIMPLEX, 0.4, (255, 255, 255), 1)
                         cv.putText(self.hsvFrame, f"{i} ({worldx:.2f}, {worldy:.2f}, {worldz:.2f})", (x, y + 15), 
                             cv.FONT_HERSHEY_SIMPLEX, 0.4, (255, 255, 255), 1)
->>>>>>> d3c7729d
                         
                         if self.show_video_feed:
                             cv.drawContours(self.hsvFrame, contours[i], -1, (255, 255, 0), 3)                
